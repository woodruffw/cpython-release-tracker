<<<<<<< HEAD
[{"url": "https://www.python.org/ftp/python/2.4/Python-2.4.tgz", "sha256": "ff746de0fae8691c082414b42a2bb172da8797e6e8ff66c9a39d2e452f7034e9", "raw": {"Version": "https://www.python.org/ftp/python/2.4/Python-2.4.tgz", "Operating System": "Source release", "Description": null, "MD5 Sum": "7656605303e0babbd3c8a7fdec52ddb7", "File Size": "37.3\u00a0MB", "GPG": "https://www.python.org/ftp/python/2.4/Python-2.4.tgz.asc"}}, {"url": "https://www.python.org/ftp/python/2.4/Python-2.4.tar.bz2", "sha256": "0b2245250d5e800d1b6b6a2c5ca9e697052cae00833bf90ca0488f5bffd38477", "raw": {"Version": "https://www.python.org/ftp/python/2.4/Python-2.4.tar.bz2", "Operating System": "Source release", "Description": null, "MD5 Sum": "44c2226eff0f3fc1f2fedaa1ce596533", "File Size": "7.5\u00a0MB", "GPG": "https://www.python.org/ftp/python/2.4/Python-2.4.tar.bz2.asc"}}, {"url": "https://www.python.org/ftp/python/2.4/python-2.4.msi", "sha256": "f267d4a9e17df0d5c3ee3920ccc78cc8926b8c8cd7815071da468621762d5534", "raw": {"Version": "https://www.python.org/ftp/python/2.4/python-2.4.msi", "Operating System": "Windows", "Description": null, "MD5 Sum": "e9fe1fcdce9fa8c5590ab58b1de3246f", "File Size": "8.4\u00a0MB", "GPG": "https://www.python.org/ftp/python/2.4/python-2.4.msi.asc"}}]
=======
[
    {
        "url": "https://www.python.org/ftp/python/2.4/Python-2.4.tgz",
        "sha256": "ff746de0fae8691c082414b42a2bb172da8797e6e8ff66c9a39d2e452f7034e9",
        "raw": {
            "Version": "https://www.python.org/ftp/python/2.4/Python-2.4.tgz",
            "Operating System": "Source release",
            "Description": null,
            "MD5 Sum": "7656605303e0babbd3c8a7fdec52ddb7",
            "File Size": "37.3\u00a0MB",
            "GPG": "https://www.python.org/ftp/python/2.4/Python-2.4.tgz.asc"
        }
    },
    {
        "url": "https://www.python.org/ftp/python/2.4/Python-2.4.tar.bz2",
        "sha256": "0b2245250d5e800d1b6b6a2c5ca9e697052cae00833bf90ca0488f5bffd38477",
        "raw": {
            "Version": "https://www.python.org/ftp/python/2.4/Python-2.4.tar.bz2",
            "Operating System": "Source release",
            "Description": null,
            "MD5 Sum": "44c2226eff0f3fc1f2fedaa1ce596533",
            "File Size": "7.5\u00a0MB",
            "GPG": "https://www.python.org/ftp/python/2.4/Python-2.4.tar.bz2.asc"
        }
    },
    {
        "url": "https://www.python.org/ftp/python/2.4/python-2.4.msi",
        "sha256": "f267d4a9e17df0d5c3ee3920ccc78cc8926b8c8cd7815071da468621762d5534",
        "raw": {
            "Version": "https://www.python.org/ftp/python/2.4/python-2.4.msi",
            "Operating System": "Windows",
            "Description": null,
            "MD5 Sum": "5810ed46da712adef93315b08791aea8",
            "File Size": "8.4\u00a0MB",
            "GPG": "https://www.python.org/ftp/python/2.4/python-2.4.msi.asc"
        }
    }
]
>>>>>>> 3d89a2ce
<|MERGE_RESOLUTION|>--- conflicted
+++ resolved
@@ -1,6 +1,3 @@
-<<<<<<< HEAD
-[{"url": "https://www.python.org/ftp/python/2.4/Python-2.4.tgz", "sha256": "ff746de0fae8691c082414b42a2bb172da8797e6e8ff66c9a39d2e452f7034e9", "raw": {"Version": "https://www.python.org/ftp/python/2.4/Python-2.4.tgz", "Operating System": "Source release", "Description": null, "MD5 Sum": "7656605303e0babbd3c8a7fdec52ddb7", "File Size": "37.3\u00a0MB", "GPG": "https://www.python.org/ftp/python/2.4/Python-2.4.tgz.asc"}}, {"url": "https://www.python.org/ftp/python/2.4/Python-2.4.tar.bz2", "sha256": "0b2245250d5e800d1b6b6a2c5ca9e697052cae00833bf90ca0488f5bffd38477", "raw": {"Version": "https://www.python.org/ftp/python/2.4/Python-2.4.tar.bz2", "Operating System": "Source release", "Description": null, "MD5 Sum": "44c2226eff0f3fc1f2fedaa1ce596533", "File Size": "7.5\u00a0MB", "GPG": "https://www.python.org/ftp/python/2.4/Python-2.4.tar.bz2.asc"}}, {"url": "https://www.python.org/ftp/python/2.4/python-2.4.msi", "sha256": "f267d4a9e17df0d5c3ee3920ccc78cc8926b8c8cd7815071da468621762d5534", "raw": {"Version": "https://www.python.org/ftp/python/2.4/python-2.4.msi", "Operating System": "Windows", "Description": null, "MD5 Sum": "e9fe1fcdce9fa8c5590ab58b1de3246f", "File Size": "8.4\u00a0MB", "GPG": "https://www.python.org/ftp/python/2.4/python-2.4.msi.asc"}}]
-=======
 [
     {
         "url": "https://www.python.org/ftp/python/2.4/Python-2.4.tgz",
@@ -33,10 +30,9 @@
             "Version": "https://www.python.org/ftp/python/2.4/python-2.4.msi",
             "Operating System": "Windows",
             "Description": null,
-            "MD5 Sum": "5810ed46da712adef93315b08791aea8",
+            "MD5 Sum": "e9fe1fcdce9fa8c5590ab58b1de3246f",
             "File Size": "8.4\u00a0MB",
             "GPG": "https://www.python.org/ftp/python/2.4/python-2.4.msi.asc"
         }
     }
-]
->>>>>>> 3d89a2ce
+]